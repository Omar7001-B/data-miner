--- conflicted
+++ resolved
@@ -1,13 +1,14 @@
 /* Footer style */
 .footer {
     text-align: center;
-    color: #808495;
+    color: var(--text-color);
     font-size: 0.8rem;
+    opacity: 0.7;
     margin-top: 50px;
     margin-bottom: 20px;
+    padding: 20px;
 }
 
-<<<<<<< HEAD
 /* Headers */
 h1 {
     color: var(--primary-color);
@@ -41,43 +42,12 @@
 a {
     color: var(--primary-color) !important;
     text-decoration: none;
-=======
-/* Card style */
-.stCard {
-    background-color: var(--background-color);
-    padding: 15px;
-    border-radius: 5px;
-    margin-bottom: 15px;
-    border-left: 4px solid var(--primary-color);
-    box-shadow: 0 1px 3px rgba(0,0,0,0.12), 0 1px 2px rgba(0,0,0,0.24);
-    transition: all 0.3s cubic-bezier(.25,.8,.25,1);
 }
 
-.stCard:hover {
-    box-shadow: 0 3px 6px rgba(0,0,0,0.16), 0 3px 6px rgba(0,0,0,0.23);
+a:hover {
+    text-decoration: underline;
 }
 
-.stCard h4 {
-    margin-top: 0;
-    color: var(--text-color);
-}
-
-.stCard div {
-    color: var(--text-color);
->>>>>>> 21810d96
-}
-
-/* Tips section styling */
-.stTips {
-    background-color: var(--background-color);
-    padding: 15px;
-    border-radius: 5px;
-    margin-bottom: 15px;
-    border-left: 4px solid #FF4B4B;
-    box-shadow: 0 1px 3px rgba(0,0,0,0.12), 0 1px 2px rgba(0,0,0,0.24);
-}
-
-<<<<<<< HEAD
 /* Style for the quick start container */
 .quick-start-guide {
     background-color: var(--secondary-background-color);
@@ -104,29 +74,9 @@
 
 .quick-start-guide a:hover {
     text-decoration: underline;
-=======
-.stTips h4 {
-    margin-top: 0;
-    color: var(--text-color);
 }
 
-.stTips ul {
-    color: var(--text-color);
-    margin: 0;
-    padding-left: 20px;
->>>>>>> 21810d96
-}
-
-.stTips li {
-    margin: 5px 0;
-}
-
-<<<<<<< HEAD
-.stTitle {
-    animation: fadeIn 0.8s ease-out;
-}
-
-/* Card styling */
+/* Card style */
 .stCard {
     background-color: var(--background-color);
     padding: 15px;
@@ -148,28 +98,6 @@
 
 .stCard div {
     color: var(--text-color);
-}
-
-/* Code block styling */
-.stMarkdown pre {
-    background-color: var(--secondary-background-color) !important;
-    border: 1px solid rgba(128, 128, 128, 0.2);
-    color: var(--text-color) !important;
-}
-
-/* Markdown text color */
-.stMarkdown {
-    color: var(--text-color);
-}
-
-/* Footer styling */
-footer {
-    text-align: center;
-    padding: 20px;
-    font-size: 14px;
-    color: var(--text-color);
-    opacity: 0.7;
-    margin-top: 50px;
 }
 
 /* Tips section styling */
@@ -197,7 +125,21 @@
     margin: 5px 0;
 }
 
-/* Add your custom styles below */ 
-=======
-/* Add your custom styles below */
->>>>>>> 21810d96
+/* Code block styling */
+.stMarkdown pre {
+    background-color: var(--secondary-background-color) !important;
+    border: 1px solid rgba(128, 128, 128, 0.2);
+    color: var(--text-color) !important;
+}
+
+/* Markdown text color */
+.stMarkdown {
+    color: var(--text-color);
+}
+
+/* Animations */
+.stTitle {
+    animation: fadeIn 0.8s ease-out;
+}
+
+/* Add your custom styles below */